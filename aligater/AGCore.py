--- conflicted
+++ resolved
@@ -855,14 +855,7 @@
         
     return TopLeft, TopRight, BottomRight, BottomLeft
 
-<<<<<<< HEAD
-
-
-
-def axisStats(fcsDF, xCol, vI=None,bins=300, scale='linear',T=1000):
-=======
 def axisStats(fcsDF, xCol, vI=None,bins=300, sigma=3, scale='linear',T=1000):
->>>>>>> ed474983
     """
     Report mean, standard deviation and maximum value on axis.
     
@@ -904,11 +897,8 @@
         x=getGatedVector(fcsDF,xCol, vI, return_type="nparray")
     else:
         x=getGatedVector(fcsDF,xCol, vI, return_type="nparray")
-<<<<<<< HEAD
         x=transformWrapper(x,scale=scale, T=T)
 
-=======
-        x=transformWrapper(x, scale=scale, T=T)
     
     #*****fr plotroutines densityfunc
     if scale == 'logish':
@@ -924,38 +914,23 @@
     #print(np.argmax(smoothedHisto))
     #*****
     
-    
->>>>>>> ed474983
-    histo=np.histogram(x, bins)
 
     mean=np.mean(x)
     median = np.median(x)
     sigma=np.std(x)
-<<<<<<< HEAD
-    median = np.median(x)
-    maxIndex=np.argmax(histo[0])
-
-=======
     maxIndex=np.argmax(smoothedHisto)
     #maxIndex=np.argmax(histo[0])
     
->>>>>>> ed474983
     if isinstance(maxIndex, np.ndarray):
         maxVal=(vHisto[1][maxIndex[0]]+vHisto[1][maxIndex[0]+1])/2
     else:
-<<<<<<< HEAD
-        maxVal=(histo[1][maxIndex]+histo[1][maxIndex+1])/2
-
-=======
         maxVal=(vHisto[maxIndex]+vHisto[maxIndex+1])/2
     
->>>>>>> ed474983
     #if scale.lower()=='logish':
     #    result=inverseLogishTransform([mean, sigma, maxVal],T)
     #    mean=result[0]
     #    sigma=abs(result[1])
     #    maxVal=result[2]
-<<<<<<< HEAD
 
     return mean, median, sigma, maxVal
 
@@ -1018,10 +993,6 @@
     vOut = gateEllipsoid(fcsDF=fcs(), xCol=xCol, yCol=yCol, xCenter=center[0], yCenter=center[1], majorAxis = majorAxis, majorRadii = width, minorAxis = minorAxis, minorRadii=height, vI=vI, population="inner", info=False, scale=scale, T=T)
     output_gate = AGgate(vOut, parentGate, xCol, yCol, name)
     return output_gate
-=======
-        
-    return mean, median, sigma, maxVal
->>>>>>> ed474983
 
 def gateCorner(fcs, name, xCol, yCol, xThresh, yThresh, xOrientation='upper', yOrientation='upper', Outer=False, parentGate=None, bins=300, scale='linear', T=1000, update=False, filePlot=None, QC=False):
     """
