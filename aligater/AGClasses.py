#!/usr/bin/env python3
# -*- coding: utf-8 -*-
#
#			~~aliGater~~
#	(semi)automated gating software
#
#               /^^\
#   /^^\_______/0  \_
#  (                 `~+++,,_________,,++~^^^^^^^
#..V^V^V^V^V^V^\.................................
#
#
#	Parsing flow data with fcsparser from Eugene Yurtsevs FlowCytometryTools (very slightly modified)
#	Check out his excellent toolkit for flow cytometry analysis: 
#	http://eyurtsev.github.io/FlowCytometryTools/
#
#	Björn Nilsson & Ludvig Ekdahl 2016~
#	https://www.med.lu.se/labmed/hematologi_och_transfusionsmedicin/forskning/bjoern_nilsson


import numpy as np
import pandas as pd
import sys, os, errno
<<<<<<< HEAD

=======
import gc   #for manually calling garbage collection during large iterations - deprecated
>>>>>>> e6ff619a
import datetime #For creating output folder names

#These are for i/o operations used by the AGQC object to store downsampled images
import tempfile
from shutil import copyfile
import h5py
from matplotlib.pyplot import close as close_pyplot_figures

#AliGater imports
import aligater.AGConfig as agconf
from aligater.AGPlotRoutines import getHeatmap, imagePCA_cluster, plot_flattened_heatmap
from aligater.AGFileSystem import getGatedVectors, getFileName, getParent, collectFiles, listDir, loadFCS, getCompensationMatrix, AliGaterError, invalidAGgateError, check_exists, applyFilter
#API to the FlowCytometryTools parser
from aligater.fscparser_api import parse

sentinel=object()   


def update_progress(progress):
#Imported StackOverflow progressbar method. Credit to user Brian Khuu.
#https://stackoverflow.com/questions/3160699/python-progress-bar/15860757#15860757
    barLength = 20 # Modify this to change the length of the progress bar
    status = ""
    if isinstance(progress, int):
        progress = float(progress)
    if not isinstance(progress, float):
        progress = 0
        status = "error: progress var must be float\r\n"
    if progress < 0:
        progress = 0
        status = "Halt...\r\n"
    if progress >= 1:
        progress = 1
        status = "Done...\r\n"
    block = int(round(barLength*progress))
    text = "\rPercent: [{0}] {1}% {2}".format( "#"*block + "-"*(barLength-block), format(progress*100,'.2f'), status)
    sys.stderr.write(text)
    sys.stderr.flush()


def gateIndexWrapper(func, gateObj):
    #Deprecated
    if gateObj is None:
        return None
    if not isinstance(gateObj, AGgate):
        reportStr='Invalid AGgate obj encountered in: '+func+", expected AGClasses.AGgate, found "+str(type(gateObj))+"\n"
        raise TypeError(reportStr)
    else:
        return gateObj.current()

    
class AGgate:
    """
    **Overview**

    | Object for containing results from a gating operation.
    | In essence it contains information on which events belong to a gated population and the name of it's parent population.
    |  
    | Optionally it can hold additional information such as which markers labels where on the x- and y-axis', and a downsampled version of the pre-gate view.
    |  
    | Such additional information is useful for automating formatted output from a batch gating experiment.
    |  
    
    **Members**
    
    current, list-like
        List-like index tracking rows(events) correspond to a gated population in a AGClasses.AGSample.
    parent, list-like, optional, default: None
        | List-like index tracking rows(events) correspond to a population's parent population in a AGClasses.AGSample.
        | If not passed, assumes that the parent population is the ungated sample.
    xCol, str, optional, default: None
        | User-input string name of the x-axis marker label. 
        | NOTE: Will **not** raise on non-str input, instead sets to None.
    yCol, str, optional, default: None
        | User-input string name of the y-axis marker label. 
        | NOTE: Will **not** raise on non-str input, instead sets to None.
    name, str
        | User-input string name of the gated population.
        | Raises an exception on non-str input.
    parentName, str or None, default: None
        User-input string name of the gated population's parent population.
    RatioGate, bool, optional, default: False
        If True, only report the percent-of-parent population for this gate (i.e. the ratio between the two input populations)\n
        It will also ignore the checks to the minCells limit.
    IgnoreCellLimit, bool, optional, default: False
        If True, will bypass the check to the minCells limit\n
        Useful for late gates that are known to have small number events but still should be gated, perhaps with fix unflexible gates.\n
        This makes it harder to quality control larger sets of samples for this gate, use carefully.
    **Internal members**

    | These are used by other, internal, AliGater functions and are not ment to be interacted with.
    |  
    
    m_downSample
        Container for a downsampled heatmap of the pre-gating view.
    bInvalid
        | Invalid flag, used for differentiating between a depleted population (0-events) that should be considered and an invalid population that should be disregarded.
        |  
        | NOTE: Will be set to True in any gate objects if number of events in parentGate is inclusive less than the threshold agconf.minCells. 
        | See examples.
    bNoparent
        Flag for identifying samples with no parent. If true, these gate objects are assumed to stem from the ungated full sample.
    
    **Methods**
    
    __init__(self, gate, parentGate, xCol, yCol, name)
        Initialization method, see examples.
    __call__(self)
        | Function for access to the current member with checks for flags and no data.
        | Should be preferred over direct access of the current member.
    changeParent(self, parent, name)
        parent, AGClasses.AGgate
            Parent population, expects another AGClasses.AGgate object.
        name, str, optional, default: None
            Name of parent population.
    getParent(self)
        | Function for access to the parent member with checks for flags and no data.
        | Similar to the __call__ function this is the preferred method for access to the parent member.
    reportStats(self)
        | Function that prints a formatted report of the AGgate objects content. 
        |  
        | Useful when exploring data, but is not ment to be used for printing gating results in larger batch experiments.
        | For reporting gating results of an experiment see AGClasses.AGExperiment and it's printExperiment function.
    
    **Internal Methods**
    
    These are used by other, internal, AliGater functions and are not ment to be interacted with.
    
    downSample
        Function that creates and stores a downsampled version of the gating view.
        
    setInvalid
        Sets the bInvalid member to True
    
    **Examples**

    None currently.
    """
    current=[]
    parent=[]
    xCol=None
    yCol=None
    name=None
    parentName=None
    m_downSample=None
    bInvalid=False
    bNoparent=False
    bQC=False
    bRatioGate=False
    bIgnoreCellLimit=False
    
    def __init__(self, gate, parentGate, xCol, yCol, name, RatioGate=False, IgnoreCellLimit=False):
        if not isinstance(gate, AGgate):
            if not isinstance(gate,list):
                raise
            else:
                self.current=gate
        else:
            self.current=gate()
        if not isinstance(RatioGate,bool):
            raise TypeError("unexpected type of bRatioGate. Expected bool, found: "+str(type(RatioGate)))
        self.bRatioGate=RatioGate
        if not isinstance(IgnoreCellLimit,bool):
            raise TypeError("unexpected type of IgnoreCellLimit. Expected bool, found: "+str(type(IgnoreCellLimit)))
        self.bIgnoreCellLimit=IgnoreCellLimit
        if name is None or not isinstance(name, str):
            raise ValueError("No, or invalid, name specified for gate")
        self.name=name
        if not isinstance(parentGate, AGgate):
            if parentGate is not None:
                raise AliGaterError("Invalid init of AGClasses.AGgate object, parentGate must either be AGClasses.AGgate or None.")
            else:
                self.parent=None
                self.parentName="total"    
                self.bNoparent=True
        else:
            self.parent=parentGate()
            self.parentName=parentGate.name
        if not isinstance(xCol, str):
            self.xCol=None
        else:
            self.xCol=xCol
        if not isinstance(yCol, str):
            self.yCol=None
        else:
            self.yCol=yCol
        #Flag gate if parent has fewer cells than minCells    
        if not self.bRatioGate and not self.bNoparent and not self.bIgnoreCellLimit:
            if (len(self.parent) < agconf.minCells):
                self.bInvalid=True
        
    def __call__(self):
        if self.bInvalid:
            #Invalid flag
            sys.stderr.write("WARNING: Call to AGGate object ("+self.name+") that has had its invalid flag set\n")
        if not isinstance(self.current, list):
            #Invalid dtype
            raise AliGaterError("This AGGate object ("+self.name+") had a non-list current member\n")
        if not list(self.current):
            #Empty
            return []
        return self.current
    
    def changeParent(self, parent=sentinel, name=None):
        if parent is sentinel:
            self.parent=None
            self.parentName="total"
            self.bNoparent=True
            return
        if not isinstance(parent, AGgate):
            raise TypeError("Error in changeParent call: Passed parent population to AGgate object "+self.name+" is not a AGClasses.AGgate object")
        self.parent=parent()
        self.parentName=name
        self.bNoparent=False
        return
    
    def getParent(self):
        if not list(self.parent):
            reportStr="This AGGate object does not contain any parent data\nIf you want the full index, access it through the AGClasses.AGgate object"
            raise ValueError(reportStr) 
        return self.parent
    
    def downSample(self, fcsDF, bins, xlim, ylim, scale='linear', xscale='linear', yscale='linear', T=1000):
        vX, vY = getGatedVectors(fcsDF, self.xCol, self.yCol, vI=self.parent, return_type="nparray")
        #flaggedIndicies=[]
        for i in np.arange(0,len(vX),1):
            if vX[i]<xlim[0]:
                vX[i]=xlim[0]
            if vX[i]>xlim[1]:
                vX[i]=xlim[1]
            if vY[i]<ylim[0]:
                vY[i]=ylim[0]
            if vY[i]>ylim[1]:
                vY[i]=ylim[1]
        heatmapRange=[xlim, ylim]
        #vX=np.delete(vX, flaggedIndicies)
        #vY=np.delete(vY, flaggedIndicies)
        self.m_downSample = getHeatmap(vX, vY, bins, scale, xscale, yscale, T=T, normalize=True, range=heatmapRange)[0]
        self.bQC=True
        
    def setInvalid(self):
        self.bInvalid=True
    
    def reportStats(self):
        if not list(self.current):
            raise AliGaterError("This AGGate object ("+self.name+") does not contain any data")
        elif not list(self.parent):
            sys.stderr.write("This AGGate object ("+self.name+") does not have any parent, only reporting current\n")
            return str(len(self.current))
        else:
            nOfcurrent = float(len(self.current))
            nOfparent = float(len(self.parent))
            if any([nOfcurrent==0, nOfparent==0]):
                sys.stderr.write("This AGGate object ("+self.name+") have reached 0 population (no gated events)\n")
                return str(nOfparent)+"\t"+str(nOfcurrent)+"\t0"
            outputStr=str(nOfparent)+"\t"+str(nOfcurrent)+"\t"+str(nOfcurrent/nOfparent)
            return outputStr
    
    

class AGsample:
    """
    **Overview**

    The AGSample object contains the data-matrix from the .fcs file input. It also keeps a list of all the AGgate objects that has been applied to it.

    Any user-made strategy should accept an AGSample as input, apply gate functions to it and then return the modified AGSample back to AliGater

    The Pandas DataFrame (the fcsDF member) should never be interacted with directly by the user. If python supported const, it would be const.
    See notes for more on this.
      
    **Members**
    
    sample, str, optional, default: See below
    
        User-given sample name.
        
        | Notes on default behaviour:
        | If no explicit sample name is given, the name will default to the filename plus the name of its two parent folders.
        | I.e. if a .fcs file is located in /C/project_name/fcs_files/plate_3/my_fcs_file.fcs it would get the name 'fcs_files/plate_3/my_fcs_file.fcs'
        | Settings to tweak this default behaviour will be implemented.
        
    **Internal members**

    vGates
        List-like of AGgate objects that belong to this sample.

    filePath
        Absolute str path to the fcs file.
        
        NOTE: if .fcs file paths are changed during runtime, an error will be raised.

    fcsDF
        The loaded fcs data stored as a pandas DataFrame.

    **Methods**
    
    __call__(name)
        This function can be used to get the full ungated dataframe if no name is given, otherwise can return a specific earlier gate.
        
        See sample notebooks for uses.
    
    update(gate, QC=False)
      gate, AGClasses.AGgate
          A gate object that should be added to the samples gate list.
      QC, bool, default: False
          A flag deciding if a downsampled picture of the gating view should be saved.
          Should be set to True if: 

          A) You want QC post-analysis through PCA and inspection of the downsampled gating views. 

          And
    
          B) Not for intermediate gating steps (these will be worthless in your post-analysis QC).
          
          See example notebook on QC for best practice
    
    report()
        Function that reports a quick summary of this saples total events and the gates that have been applied to it.

    **Internal Methods**
    
    These are used by other, internal, AliGater functions and are not ment to be interacted with.
    
    __init__(fcsDF, filePath, sampleName)
        Initialization method. Intended to either be called by an AGExperiment object or through the AGFileSystem.loadFCS function.
        
    printData(file, precision=4, header=True)
        Function for printing formatted content to a filehandle.
    
    printStats(output=None, overwrite=False, precision=4, header=True)    
        Wrapper function for printData that does file checking, and sets options like overwriting vs appending.
        
    resultVector(order=None, precision='.3f')
        Function that creates a list- or matrix-like table of reported ratios and events in this sample.
        Called by an AGExperiment object.
    
    **Examples**
    
    None currently.
    
    **Notes**
    
    On the fcsDF member:
     
    To ensure that no changes has been made to the fcsDF, inadvertently or intentionally, it would be possible for AliGater to store a copy and make a comparison with that copy after each user-strategy has been applied.
    
    This can have a significant performance impact depending on how many events are contained in each sample and has **thus been left out by design**. If that functionality is desired you can easily set it up yourself.

    """
    #vGate intended as list of tuple(name, gate)
    vGates=None
    sample=None
    filePath=None
    fcsDF=None
    _downsamplingBins=None
    
    def __init__(self, fcsDF, filePath, sampleName = sentinel, sampling_resolution=32):
        if not isinstance(fcsDF, pd.DataFrame):
            raise
        if not isinstance(filePath, str):
            raise
        if not isinstance(sampling_resolution, int):
            raise
        if sampleName is not sentinel:
            if not isinstance(sampleName, str):
                raise
        else:
            #If no name specified, set it to the filename without extension
            datename=getFileName(getParent(getParent(filePath)))
            platename=getFileName(getParent(filePath))
            sampleName=datename+"/"+platename+"/"+getFileName(filePath)
            
        self.fcsDF=fcsDF
        self.sample=sampleName
        self.vGates=[]
        self.filePath=filePath
        self._downsamplingBins=sampling_resolution
    
    def __call__(self, name=sentinel):
        if name is sentinel:
            if not isinstance(self.fcsDF, pd.DataFrame):
                sys.stderr.write("sample does not contain any data\n")
                return None
            return self.fcsDF
        else:
            if not isinstance(name, str):
                raise
            else:
                if not self.vGates:
                    sys.stderr.write("sample does not contain any gates\n")
                    return None
                for index, gate in enumerate(self.vGates):
                    if gate.name==name:
                        return gate
                reportStr=name+" not in sample name list\n"
                sys.stderr.write(reportStr)
                return None
        
    def update(self, gate, xlim=[0,500000], ylim=[0,500000], QC=False, scale='linear', xscale='linear', yscale='linear', T=1000):
        if not isinstance(gate,AGgate):
            raise invalidAGgateError("in AGsample.update: ")
        if gate.xCol not in self.fcsDF.columns:
            raise AliGaterError("in update: ","x marker label ("+str(gate.xCol)+") doesn't exist in the sample")
        if gate.xCol not in self.fcsDF.columns:
            raise AliGaterError("in update: ","y marker label ("+str(gate.yCol)+") doesn't exist in the sample")
        self.vGates.append(gate)
        if QC:
            if not gate.bInvalid:
                gate.downSample(self.fcsDF, self._downsamplingBins, xlim, ylim, scale, xscale, yscale, T=T)
        
    def full_index(self):
        return list(self.fcsDF.index.values)
    
    def report(self):
        reportStr="Gating report for "+self.sample+" ("+str(len(self.fcsDF.index))+" total events)\n"+str(len(self.vGates))+" gate(s):\n"
        for gate in self.vGates:
            reportStr=reportStr+str(gate.name)+" ("+str(len(gate()))+" events)\n"
        print(reportStr)
        
    def printData(self, file, precision=4, header=True):
        if header:
            #header
            header="date\tplate\tSample\tTotal"
            for gate in self.vGates:
                header=header+"\t"+str(gate.name)+"\t"+str(gate.name)+"/"+str(gate.parentName)
            header=header+"\n"
            file.write(header)
        #Data
        reportStr=getFileName(getParent(getParent(self.filePath)))+"\t"+getFileName(getParent(self.filePath))+"\t"+self.sample+"\t"+str(len(self.full_index()))
        precision="."+str(precision)+"f"
        for gate in self.vGates:
            if len(gate[1].getParent()) == 0 or len(gate[1]()) == 0:
                fraction=str(0)
            else:
                fraction=str(format(len(gate[1]())/len(gate[1].getParent()),precision))
            reportStr=reportStr+"\t"+str(len(gate[1]()))+"\t"+fraction
        reportStr=reportStr+"\n"
        file.write(reportStr)
        return None
    
    def printStats(self, output=None, overwrite=False, precision=4, header=True):
        if isinstance(output,str):
            output=output
            if os.path.isfile(output):
                if overwrite:
                    file = open(output, 'w')
                    self.printData(output, precision, header)
                else:
                    file = open(output, 'a')
                    self.printData(file, precision, header)
            else:
                try:
                    os.makedirs(os.path.dirname(output))
                except OSError as exc: # Guard against race condition
                    if exc.errno != errno.EEXIST:
                        raise
                if header:
                    file = open(output, 'w')
                else: 
                    file = open(output, 'a')
                self.printData(file, precision, header)
        else:
            #TODO, deprecation?
            raise
                
    def resultVector(self, order=None, precision='.3f'):
        #Order is a list of marker names that must match those contained in the sample
        #It is then used to get the reported ratios in that order
        if order is not None:
            if not isinstance(order, list):
                raise TypeError("Order must be a list (of str)")
                if not all([isinstance(i,str) for i in order]):
                    raise TypeError("The elements in order must be str")
        gatesInSample = [gate[0] for gate in self.vGates]
        if order is not None:
            #Assert equal amount of specified gates as there are gates in sample
            assert len(gatesInSample) == len(order)
            #Assert the gates in the sample are the same as those in order
            assert all([population in order for population in gatesInSample])
        else:
            #If no order specified, order is gates in the sample
            order=gatesInSample
        
        orderIndex=[]
        for gateName in order:
            index = gatesInSample.index(gateName)
            orderIndex.append(index)
        assert len(orderIndex) == len(self.vGates)
        result = np.empty(shape=len(self.vGates))
        outputCounter=0
        for i in orderIndex:
            nOfEvents = len(self.vGates[i][1]())
            nOfParentEvents = len(self.vGates[i][1].getParent())

            if nOfEvents == 0 or nOfParentEvents == 0:
                fraction=float(0)
            else:
                fraction=float(format(nOfEvents/nOfParentEvents,precision))

            result[outputCounter]=fraction
            outputCounter+=1
        return result

     

class AGQC:
    """
    **Overview**
    Object that manages downsampled images while AliGater is running. It can also be used to load previously saved downsampled images to do quality control.
    
    While an AGExperiment is running with active QC the downsampled images are saved in temporary files as np arrays.
    After a run is completed they are reloaded, and stored as one bigger HDF5 object with metadata for simpler loading at a later time.
    
    **Members**
    
    TODO
    
    **Internal members**

    TODO

    **Methods**
    
    TODO

    **Internal Methods**
    
    TODO
     
    **Examples**

    None currently.
    """
    tmpFiles=[]
    downSamplingBins=32
    lGate_names=[]
    sourceFilePath=None
    h5py_filehandle=None
    image_list=[]
    sample_list=[]
    source=None
    
    def __init__(self, downSamplingBins=32, *args, **kwargs):
        self.downSamplingBins=downSamplingBins
    
    def __call__(self, fcs, *args, **kwargs):
        if len(self.tmpFiles)==0:
            sys.stderr.write("Initiating QC files\n")
        for gate in fcs.vGates:
            if gate.bQC:
                tf = self.returnTempFile(gate)
                self.printDownSample(tf, gate, fcs.sample)
    
    #Files are opened in r+w mode as per default. Call seek(0) to access for read when complete
    #Creates a tempfile for the gate if it doesn't already exists
    #Then returns that filehandle
    def returnTempFile(self, gate):
        if not str(gate.name+gate.parentName) in [tmpFile[2] for tmpFile in self.tmpFiles]:
            tmpFileDir=str(agconf.ag_tmp)
            tf = tempfile.NamedTemporaryFile(prefix="AG", dir=tmpFileDir)
            name=tf.name
            gates=str(gate.name+gate.parentName)
            self.tmpFiles.append([tf, name, gates])
            return tf
        else:
            index = [tmpFile[2] for tmpFile in self.tmpFiles].index(str(gate.name+gate.parentName))
            return self.tmpFiles[index][0]
      
    def printDownSample(self, file, gate, name):
        arr=np.array([name, str(self.downSamplingBins)])
        if gate.m_downSample is None:
            if gate.bQC:
                reportStr="WARNING: QC requested but no downsampled data for gate "+gate.name+", skipping\n"
                sys.stderr.write(reportStr)
                return
            else:
                return
        flattenedArr=gate.m_downSample.flatten()
        arr=np.append(arr,flattenedArr)
        np.save(file,arr)        
        return
    
    def reportPCs(self,folder):
        for elem in self.tmpFiles:    
            destStr=str(folder)+str(elem[2])+".AGQC.txt"
            copyfile(elem[1], destStr)
        reportStr= "Copied all downsampled files to: "+folder+"\n"
        sys.stderr.write(reportStr)
            
        for file in self.tmpFiles:
            #Create/reset list to contain images and sample names
            imlist=[]
            samplelist=[]
            #Reset file to read from beginning
            fhandle=open(file[1],"rb")
            fhandle.seek(0)
            #Read all images in the file
            while True:
                try:
                    image=np.load(fhandle)
                except OSError:
                    break
                arr=image[2:].astype(float)
                sampleName=image[0]
                downSambleBins=image[1]
                imlist.append(arr)
                samplelist.append(sampleName)
    
    def saveHDF5_QC_obj(self, destFilePath, experiment_name):
        sys.stderr.write("Creating HDF5 QC object\n")


        with h5py.File(destFilePath, 'w') as h5pyfile:
        
            for file in self.tmpFiles:
                population_name = file[2]
                population_sample_names = population_name+"_samples"
                #Create/reset list to contain images and sample names
                population_array=[]
                sample_names=[]
                #Reset file to read from beginning
                fhandle=open(file[1],"rb")
                fhandle.seek(0)
                #Read all images in the file
                while True:
                    try:
                        image=np.load(fhandle, allow_pickle=True) #CAVE: https://stackoverflow.com/questions/60191681/cannot-load-file-containing-pickled-data-python-npy-i-o
                    except OSError:
                        break
                    #Image data is from third element and onwards
                    arr=image[2:].astype(float)
                    population_array.append(arr)
                    #Resolution (int) is at position 2
                    downSamplingBins=image[1].astype(int)
                    #Sample name is at position 0, we recode to UTF-8 for H5py compatibility
                    sample_name=image[0].encode('UTF-8')
                    sample_names.append(sample_name)

                dataset = h5pyfile.create_dataset(population_name, data=population_array)
                dataset.attrs['resolution']=downSamplingBins
                dt = h5py.special_dtype(vlen=str)
                dataset = h5pyfile.create_dataset(population_sample_names, data=sample_names, dtype=dt)
                
        reportStr="Saved QC data to: "+str(destFilePath)+"\n"
        sys.stderr.write(reportStr)
    
    def load_QC_file(self, sourceFilePath):
        self.sourceFilePath = sourceFilePath
        with h5py.File(sourceFilePath, 'r') as h5pyfile:
            all_keys = list(h5pyfile.keys())
            for key in all_keys:
                if not key[-8:] == '_samples':
                    self.lGate_names.append(key)
            reportStr="Loaded metadata for QC file with "+str(len(self.lGate_names))+" gates:\n"
            sys.stderr.write(reportStr)
            for gate_name in self.lGate_names:
                sys.stderr.write(gate_name)
                sys.stderr.write("\n")
            sys.stderr.write("Load a specific population for QC with select_population\n")
            self.h5py_filehandle = h5pyfile
    
    def image_viewer(self, sample_data=None, image_data=None, name=None, rand_select=None, mask_zero=False):
        if sample_data is None:
            sample_data = self.sample_list
        if image_data is None:
            image_data = self.image_list
        assert len(sample_data) == len(image_data)
        #Check if a name is given first
        if name is not None:
            if not isinstance(name,str):
                raise AliGaterError("in AGQC.image_viewer", "name must be str")
            for i in np.arange(0,len(sample_data),1):
                if name.lower() == sample_data[i].lower():
                    index=i
                    break
            else:
                reportStr="sample "+str(name)+" not found in passed arrays."
                sys.stderr.write(reportStr)
                return None
            plot_flattened_heatmap(image_data[index], self.downSamplingBins, mask=mask_zero)
        elif rand_select is not None:
            if not isinstance(rand_select,int):
                raise AliGaterError("in AGQC.image_viewer", "rand_select must be int")
            if rand_select >= len(image_data):
                sys.stderr.write("WARNING: random selection larger than there is available images")
                rand_select = len(image_data)
            random_selection = np.random.randint(len(image_data), size=rand_select)
            for i in random_selection:
                print(sample_data[i])
                plot_flattened_heatmap(image_data[i], self.downSamplingBins, mask=mask_zero)
            return None
        else:
            for index in np.arange(0,len(image_data),1):
                print(sample_data[index])
                plot_flattened_heatmap(image_data[index], self.downSamplingBins, mask=mask_zero)   
        return None
    
    def select_population(self, population, return_type="list"):
        if not return_type.lower() in ['nparray','list']:
            raise AliGaterError("in select_population"," return type must be either 'list' or 'nparray'")
        if self.sourceFilePath is None:
            reportStr="No QC object is loaded!\nRun load_QC_file first\n"
            sys.stderr.write(reportStr)
            return None
        with h5py.File(self.sourceFilePath, 'r') as h5pyfile:
            all_keys = list(h5pyfile.keys())
            for key in all_keys:
                if key.lower() == population.lower():
                    match = key
                    match_samples = match+"_samples"
                    break
            else:
                reportStr="population not found in QC obj: "+str(population)+"\nYou can view available gates in currently loaded QC obj with <QCOBJ>.lGate_names\n"
                sys.stderr.write(reportStr)
                return None
            image_data = h5pyfile[match][:]
            sample_data = h5pyfile[match_samples][:]
            self.downSamplingBins = h5pyfile[match].attrs['resolution']
            if not len(image_data)==len(sample_data):
                raise AliGaterError("invalid AGQC file"," not equal number of sample names and sample images")
            reportStr="Loaded data for "+str(population)+" containing "+str(len(sample_data))+" ("+str(self.downSamplingBins)+","+str(self.downSamplingBins)+") images\n"
            sys.stderr.write(reportStr)
            self.sample_list = sample_data
            self.image_list = [x.reshape(self.downSamplingBins, self.downSamplingBins) for x in image_data]
            if return_type.lower() == 'nparray':
                sample_data = np.asarray(sample_data)
                image_data = np.asarray(image_data)
            else:
                sample_data = self.sample_list
                image_data = self.image_list
            return sample_data, image_data

    def select_images(self, imlist):
        if self.sample_list is None:
            reportStr="No population is selected!\nRun select_population first\n"
            sys.stderr.write(reportStr)
            return None
        if not isinstance(imlist, (list, np.ndarray)):
            raise AliGaterError("in AGQC::select_images","passed imlist must be list of str sample names")
            if not all(isinstance(x, str) for x in imlist):
                raise AliGaterError("in AGQC::select_images","passed imlist must be list of str sample names")
        output_images=[]
        output_samples=[]
        not_found=[]
        nFound=0
        for i in np.arange(0,len(imlist),1):
            for ix in np.arange(0,len(self.sample_list),1):
                if imlist[i].lower() == self.sample_list[ix].lower():
                    output_images.append(self.image_list[ix])
                    output_samples.append(self.sample_list[ix])
                    nFound+=1
                    break
            else:
                not_found.append(imlist[i])
        if len(not_found) > 0 and len(not_found) != len(imlist):
            reportStr=str(len(not_found))+" image(s) not found in currently loaded population:\n"
            sys.stderr.write(reportStr)
            for missing_samp in not_found:
                sys.stderr.write(missing_samp)
                sys.stderr.write("\n")
        if len(not_found) == len(imlist):
            sys.stderr.write("No images found\n")
        return output_samples, output_images
        
    def define_training_sets(self, lSamplelists, shuffle=True):
        if self.sample_list is None:
            reportStr="No population is selected!\nRun select_population first\n"
            sys.stderr.write(reportStr)
            return None
        if not isinstance(lSamplelists,(list, np.ndarray)):
            raise AliGaterError("in AGQC::define_training_sets","passed lSamplelists must be list/numpy array")
        if not all(isinstance(x,(list,np.ndarray)) for x in lSamplelists):
            raise AliGaterError("in AGQC::define_training_sets","lSamplelists must contain >2 lists/numpy arrays with sample names")
        
        curClass = 0
        full_train_array=[]
        for training_set in lSamplelists:
            current_set_samples = self.select_images(training_set)
            current_train_array=[]
            for i in np.arange(0, len(current_set_samples[0]), 1):
                current_train_array.append([curClass,current_set_samples[0][i],current_set_samples[1][i]])
            full_train_array = full_train_array + current_train_array
            curClass+=1
        
        if shuffle:
            np.random.shuffle(full_train_array)
        target_array = [x[0] for x in full_train_array]
        name_array = [x[1] for x in full_train_array]
        im_array = [x[2] for x in full_train_array]
        
        return name_array, target_array, im_array
        
    def loadDownSampleNumpyArr(self,file):
        #Create/reset list to contain images and sample names
        imlist=[]
        samplelist=[]
        #Reset file to read from beginning
        fhandle=open(file[1],"rb")
        fhandle.seek(0)
        #Read all images in the file
        while True:
            try:
                image=np.load(fhandle)
            except OSError:
                break
            arr=image[2:].astype(float)
            sampleName=image[0]
            imlist.append(arr)
            samplelist.append(sampleName)
        return [samplelist, imlist]
    
    
    def run_QC(self, population, filter_samples=[], n_components=2):
        if self.sourceFilePath is None:
            reportStr="No QC object is loaded!\nRun load_QC_file first\n"
            sys.stderr.write(reportStr)
            return None
        samplist,imlist = self.select_population(population, return_type="nparray")
        if not isinstance(n_components,int):
            raise AliGaterError("in AGQC::run_QC", "n_components must be int, found"+str(type(n_components)))
        if not isinstance(filter_samples,list):
            raise AliGaterError("in AGQC::run_QC", "filter_samples must be list of str, found"+str(type(n_components)))
        if not all([isinstance(x,str) for x in filter_samples]):
            raise AliGaterError("in AGQC::run_QC", "filter_samples must be list of str, the list contained non-str entries")
        if len(filter_samples)>=1:
            include_indicies=[]
            removed_samples=[]
            for i in np.arange(0,len(samplist),1):
                #if samplist[i] in filter_samples:
                str_samp=str(samplist[i]) #str comparison for below to work, CAVE: might be slow
                if any([str(samp_to_filter) in str_samp for samp_to_filter in filter_samples]):
                    removed_samples.append(samplist[i])
                else:
                    include_indicies.append(i)
            filtered_samplist = samplist[include_indicies]
            filtered_imlist = imlist[include_indicies]
            PC_DF = imagePCA_cluster(samplelist=filtered_samplist,imlist=filtered_imlist, nOfComponents=n_components)
            reportStr="After filtering, "+str(len(removed_samples))+" were removed (filter size: "+str(len(filter_samples))+").\n"
            sys.stderr.write(reportStr)
        else:
            PC_DF = imagePCA_cluster(samplelist=samplist,imlist=imlist, nOfComponents=n_components)
        return PC_DF
    

    
class AGExperiment:
    """
    **Overview**

    The AGExperiment object is where you define several rules and options for your analysis. 
    It orchestrates how your custom strategy will interact with the flow data and handles optional settings like automatic QC. 
    
    **Members**
    
    lFilter, list-like
        List-like of str. Inclusive filter that will be passed on to AGFileSystem.CollectFiles.
        
    lIgnoreTypes, list-like
        List-like of str. Exclusive filter that will be passed on to AGFileSystem.CollectFiles.
        
    lMask, list-like
        List-like of str. Exclusive filter that will be passed on to AGFileSystem.CollectFiles.
        
    lMarkers, list-like
        List-like of str. Both inclusive and exclusive filter that will be passed on to AGFileSystem.loadFCS. 
        Any marker labels encountered in a .fcs file must exist in this filter, otherwise sample is skipped.
        
        NOTE: Forwardscatters, sidescatters and time should not be included.
    
    compensation_exceptions, list-like
        List like of str. Contains absolute filepaths to .fcs files that should be compensated in a different way than the rest of the samples.
    
    comp_matrix, ndarray
        Optional comp_matrix that can be passed and used for applying compensation manually.

    resultHeader, list-like
        List-like of str. A custom header to be used for the output file.
        
    bQC, bool 
        Flag if any type of QC has been requested. This will automatically trigger post-analysis PCA, print figures and save a pandas DataFrame with the results.

    **Internal members**

    fcsList, list-like
        List like of str filepath. Collected through an internal call to AGFileSystem.CollectFiles
        
    sampleList, list-like
        List-like of AGClasses.AGSample objects. Created and expanded as a batch experiment runs.
        Note that these are not fully-fletched AGSampled object, but rather slimmed versions, with 
        only enough information to recreate an identical sample object to save memory.
    
    man_comp, bool
        Flag recognizing if a sample should be compensated manually with the compensation matrix stored in comp_matrix.

    flaggedSamples, list-like
        List-like of list-like. Two-by-n list with [samplename, flagged_population].
    
    resultMatrix, list-like
        Matrix with reported statistics, one sample per row.

    normaliseLevel, str
        Experimental feature, for plate normalisation. Not fully implemented.
    
    nOfPlates, int
        Count of plates, used for plate normalisation. Not fully implemented.
    
    normalise, bool
        Flag for plate normalisation. Not fully implemented.
    
    plateList, list-like
        List-like of str filepaths. Used for plate normalisation. Not fully implemented.
        
    
    **Methods**
    
    apply(strategy, \*args, \*\*kwargs)
        Main method where you apply your custom strategy to all .fcs files in an experiment.
        
        Any arguments defined in \*args or \*\*kwargs will be passed on to your strategy, this way you can pass on and parse custom arguments to your strategy function.
        See sample notebooks for how to build a strategy.
        
        NOTE: The AGExperiment object checks if the passed strategy seems to be a function by checking for a __call__ attribute, this means that you can pass a function, a class or similar as a strategy.
        The requirement other than that is that the strategy should accept an AGSample object and return an AGSample object.
        
    **Internal Methods**
    
    TODO
    
    **Examples**

    None currently.
    
    **Notes**
    
    On AGSample objects:
        
    | The sample object for each .fcs file only exists while it's being gated. 
    | After a strategy has been applied the populations are stored in a less memory intensive way and the sample object deconstructed. 
    | This means that you cannot access the same AGSample object that was gated previously. However, if set up properly, the AGExperiment can recreate an identical AGSample object quickly.
 
    
    """
    fcsList=[]              #LIST (str filepaths)
    normaliseLevel=None     #STR
    nOfPlates=0             #INT    
    normalise=None          #BOOL
    plateList=[]            #LIST (str filepaths)
    sampleList=[]           #LIST OF AGSample OBJECTS
    lFilter=None
    lMask=None
    lIgnoreTypes=None
    lMarkers=None
    comp_matrix=None
    man_comp=False
    compensation_exceptions=None
    flaggedSamples=[]       #List of tuple (path, flagged pop)
    resultHeader=None
    resultMatrix=None
    output_folder=None
    exp_name=None
    bQC=False
    flourochrome_area_filter=False
    QCbins=32
    
    def __init__(self, experimentRoot, *args, **kwargs):
        if 'filters' in kwargs:
            if not isinstance(kwargs['filters'],str):
                if not isinstance(kwargs['filters'],list):
                    raise TypeError("if filters is passed, it must be a string or list of strings")
                else:
                    for item in kwargs['filters']:
                        if not isinstance(item,str):
                            raise TypeError("non-string element in filters")
                    self.lFilter=kwargs['filters']
            else:
                self.lFilter=[kwargs['filters']]
            reportStr=str(len(self.lFilter))+" filter(s) defined\n"
            sys.stderr.write(reportStr)
            
        if 'mask' in kwargs:
            if not isinstance(kwargs['mask'],str):
                if not isinstance(kwargs['mask'],list):
                    raise TypeError("if mask is passed, it must be a string or list of strings")
                else:
                    for item in kwargs['mask']:
                        if not isinstance(item,str):
                            raise TypeError("non-string element in mask")
                    self.lMask=kwargs['mask']
            else:
                self.lMask=[kwargs['mask']]
            reportStr=str(len(self.lMask))+" mask(s) defined\n"
            sys.stderr.write(reportStr)
            
        if 'ignoretype' in kwargs:
            if not isinstance(kwargs['ignoretype'],str):
                if not isinstance(kwargs['ignoretype'],list):
                    raise TypeError("if ignoretype is passed, it must be a string or list of strings")
                else:
                    for item in kwargs['ignoretype']:
                        if not isinstance(item,str):
                            raise TypeError("non-string element in mask")
                    self.lIgnoreTypes=kwargs['ignoretype']
            else:
                self.lIgnoreTypes=[kwargs['ignoretype']]
            reportStr=str(len(self.lIgnoreTypes))+" ignoretype defined\n"
            sys.stderr.write(reportStr)
            
        if 'markers' in kwargs:
            if not isinstance(kwargs['markers'],str):
                if not isinstance(kwargs['markers'],list):
                    raise TypeError("if markers is passed, it must be a string or list of strings")
                else:
                    for item in kwargs['markers']:
                        if not isinstance(item,str):
                            raise TypeError("non-string element in markers")
                    self.lMarkers=kwargs['markers']
            else:
                self.lMarkers=[kwargs['markers']]

        if 'flourochrome_area_filter' in kwargs:
            if not isinstance(kwargs['flourochrome_area_filter'],bool):
                raise TypeError("flourochrome_area_filter must be a bool (True/False).")
            else:
                self.flourochrome_area_filter=[kwargs['flourochrome_area_filter']]
            
        if 'normaliseOn' in kwargs:
            if not isinstance(kwargs['normaliseOn'],str):
                raise (TypeError("normaliseOn must be string"))
            self.normalise=True
            self.normaliseLevel=kwargs['normaliseOn']
            reportStr="Plate normalisation/outlier detection requested\nNOT IMPLEMENTED YET\n"
            sys.stderr.write(reportStr)
            
        if 'QC' in kwargs:
            if not isinstance(kwargs['QC'],bool):
                raise (TypeError("QC must be bool (True/False)"))
            self.bQC=kwargs['QC']
            if self.bQC:
                reportStr="QC requested\n"
                sys.stderr.write(reportStr)
        
        if 'QCbins' in kwargs:
            if self.bQC:
                if not isinstance(kwargs['QCbins'],int):
                    raise (TypeError("QCbins must be int"))
                self.QCbins=kwargs['QCbins']
            else:
                raise(ValueError("QCbins specified but QC not requested"))
        
        if 'compMatrix' in kwargs:
            if not isinstance(kwargs['compMatrix'],np.ndarray):
                raise TypeError("compensation matrix must be np array if passed")
            self.comp_matrix=kwargs['compMatrix']
            self.man_comp=True
            reportStr="Manual compensation specified\n"
            sys.stderr.write(reportStr)
        
        if 'compList' in kwargs:
            if not isinstance(kwargs['compList'],list):
                raise TypeError("compList must be passed as list of tuples (file, file with compensation)")
            else:
                for elem in kwargs['compList']:
                    if not isinstance(elem, tuple):
                        raise TypeError("elements in complist must be tuples (file, file with compensation)")
            if self.man_comp:
                raise ValueError("Cannot both give compensation exception list and provide manual compensation matrix")
            self.compensation_exceptions=kwargs['compList']
        
        if 'experiment_name' in kwargs:
            if not isinstance(kwargs['experiment_name'],str):
                raise (TypeError("experiment_name must be specified as string"))
            try:
                self.exp_name = kwargs['experiment_name']
                if agconf.ag_out[-1]=="/":
                    self.output_folder=str(agconf.ag_out)+self.exp_name
                else:
                    self.output_folder=str(agconf.ag_out)+"/"+self.exp_name
                os.makedirs(self.output_folder)
            except FileExistsError:
                reportStr="WARNING: specified output directory ("+str(agconf.ag_out)+str(kwargs['experiment_name'])+") already exists, content in folder might be overwritten without warning\n"
                sys.stderr.write(reportStr)
                pass
            
        
        if self.output_folder is None:
            self.exp_name = 'AGexperiment_'+str(datetime.datetime.now().date()) + '_' + str(datetime.datetime.now().time()).replace(':', '_')
            if agconf.ag_out[-1]=="/":
                self.output_folder=str(agconf.ag_out)+self.exp_name
            else:
                self.output_folder=str(agconf.ag_out)+"/"+self.exp_name
            reportStr="No experiment name specified, generated name: "+self.exp_name+"\n"
            sys.stderr.write(reportStr)
            if agconf.execMode == 'terminal':
                #TODO, when to create output folder - likely first time something has to be written? Only in batch/terminal mode?
                os.makedirs(self.output_folder)
        
        #Check that output folder path variable ends with a slash, no matter if its generated or manually specified
        #And save it as a class member
        if self.output_folder[-1] != "/":
            self.output_folder = self.output_folder+"/"
        else:
            self.output_folder = self.output_folder
        
        
        if not isinstance(experimentRoot,str):
            if not isinstance(experimentRoot, list):
                raise AliGaterError("in AGExperiment initialisation: ","ExperimentRoot must be str filepath or list of str filepaths")
            else:
                bList=True
        else:
            bList=False
            
        #If no normalisation, collect all files
        if not bList:
            self.fcsList=collectFiles(experimentRoot,self.lFilter,self.lMask,self.lIgnoreTypes)
        else:
            sys.stderr.write("Experiment initialised with file list. Checking entries...\n")
            file_list=check_exists(experimentRoot)
            lFlaggedIndicies=applyFilter(file_list, self.lFilter,self.lMask, self.lIgnoreTypes)
            lOutput = [i for j, i in enumerate(file_list) if j not in lFlaggedIndicies]
            sOutputString="Collected "+str(len(lOutput))+" files, "+str(len(lFlaggedIndicies))+" files did not pass filter(s) and mask(s).\n"
            sys.stderr.write(sOutputString)
            self.fcsList=lOutput
            
        if self.normalise:
            #Otherwise (plate normalisation) collect abs path to all end-of-tree folders
            self.plateList=listDir(experimentRoot)
            self.checkPlateList()
            reportStr="Files are distributed in "+str(len(self.plateList))+" plates\n"
            sys.stderr.write(reportStr)
        
        
    def checkPlateList(self):
        #Function that goes through the list of folders and removes those that do not contain fcs files
        #The remaining folders are considered plates
        lFlaggedFolders=[]
        for index,folder in enumerate(self.plateList):
            filesInFolder=next(os.walk(folder))[2]
            if not filesInFolder:
                lFlaggedFolders.append(index)
        #To avoid cascading indicies while deleting go from last element->first
        lFlaggedFolders=np.sort(lFlaggedFolders)[::-1]
        for index in lFlaggedFolders:
            del self.plateList[index]
    
    def apply(self, strategy, n_ray_workers=1, *args, **kwargs):
        if not hasattr(strategy, '__call__'):
            raise TypeError("Passed strategy does not seem to be a function")
        if self.bQC:
            QCObj=AGQC(downSamplingBins=self.QCbins)
        
        for fcs in self.fcsList:
            if 'ag_verbose' in kwargs:
                agconf.ag_verbose = kwargs['ag_verbose']
            else:
                agconf.ag_verbose = True
            if self.man_comp:
                comp_matrix=self.comp_matrix
            else:
                comp_matrix=None
            if self.compensation_exceptions is not None:
                comp_matrix=self.check_compensation_exception(fcs)
            sample = loadFCS(fcs, return_type="AGSample", comp_matrix=comp_matrix, markers=self.lMarkers, flourochrome_area_filter=self.flourochrome_area_filter, sampling_resolution=self.QCbins)
            if sample is None:
                continue
            sys.stderr.write("Applying strategy\n")
            gatedSample=self.fcs_apply_strategy(sample,strategy, *args, **kwargs)
            if self.resultHeader is None:
                    self.initResultMatrix(sample)
            self.collectGateData(gatedSample)
            self.sampleList.append(gatedSample.sample)
            if self.bQC:
                QCObj(gatedSample)
            sys.stderr.write("Sample gating ")
            if self.bQC:
                sys.stderr.write("and QC metrics collection ")
            sys.stderr.write("done\n")
            #Clear all opened figure objects
            #close_pyplot_figures.close('all') - moved to plotheatmap (the culprit that generates all figures)
            #Flush stderr for logfile between each sample
            sys.stderr.flush()
                    
        nOfFlagged=len(self.flaggedSamples)
        if "/" in self.exp_name:
            fixed_exp_name=self.exp_name.split('/')[-1]
        else:
            fixed_exp_name=self.exp_name
        log_file_name = self.output_folder+fixed_exp_name+".log.txt"
        fhandle=open(log_file_name,'w')
        reportStr="Complete, "
        if nOfFlagged>0:
            reportStr=reportStr+str(nOfFlagged)+" samples had at least one gate with an invalid flag set"
        else:
            reportStr=reportStr+"no samples had populations with invalid flags"
        reportStr=reportStr+"\n"
        sys.stderr.write(reportStr)
        fhandle.write(reportStr)
        for elem in self.flaggedSamples:
            reportStr=elem+"\n"
            sys.stderr.write(reportStr)
            fhandle.write(reportStr)
        if self.bQC:
            #if 'folder' in kwargs:
            #    folder=kwargs['folder']
            #TODO: default folder
            #QCObj.reportPCs(self.output_folder)
            if "/" in self.exp_name:
                fixed_exp_name=self.exp_name.split('/')[-1]
            else:
                fixed_exp_name=self.exp_name
            QC_file_name=self.output_folder+fixed_exp_name+".QC.HDF5"
            QCObj.saveHDF5_QC_obj(destFilePath=QC_file_name, experiment_name=self.exp_name)

    
    def initResultMatrix(self, fcs):
        assert len(fcs.vGates) > 0
        self.resultMatrix=[]
        self.resultHeader=["sampleName"]
        for gate in fcs.vGates:
            if gate.name==None or gate.parentName is None:
                raise AliGaterError("Error when initializing resultmatrix gatename or parentname missing")
            self.resultHeader.extend([gate.name, gate.name+str("/")+gate.parentName])
            
    def collectGateData(self, fcs):
        assert all(isinstance(i, list) for i in [self.resultHeader, self.resultMatrix])
        #Create empty python list of correct size
        sampleResults=[None]*len(self.resultHeader)
        sampleResults[0] = fcs.sample
        bFlagged=False
        for gate in fcs.vGates:
            try:
                indexOfGate=self.resultHeader.index(gate.name)
            except ValueError:
                reportStr="sample contain unknown gate: "+gate.name+", skipping gate\n"
                sys.stderr.write(reportStr)
                sys.stderr.write(fcs.filePath)
                continue
            currentGate=float(len(gate.current))
            if gate.parent is not None:
                currentGateParent=len(gate.parent)
            else: 
                currentGateParent=len(fcs.full_index())
            if currentGateParent==0:
                currentRatio="NA"
            else:
                currentRatio=currentGate/currentGateParent
            if gate.bInvalid:
                bFlagged=True
                sampleResults[indexOfGate]=currentGate
                sampleResults[indexOfGate+1]=currentRatio
            elif gate.bRatioGate:
                sampleResults[indexOfGate]="NA"
                sampleResults[indexOfGate+1]=currentRatio
            else:
                sampleResults[indexOfGate] = currentGate
                sampleResults[indexOfGate+1] = currentRatio
        self.resultMatrix.append(sampleResults)
        if bFlagged:
            self.flaggedSamples.append(fcs.sample)
    
    def printExperiment(self, file=None):
        if file is None:
            if "/" in self.exp_name:
                fixed_exp_name=self.exp_name.split('/')[-1]
            else:
                fixed_exp_name=self.exp_name
            file=self.output_folder+fixed_exp_name+".results.txt"
        assert isinstance(file, str)
        if not all(isinstance(i, list) for i in [self.resultHeader, self.resultMatrix]):
            sys.stderr.write("Experiment data table empty, no results to print.\n")
            return None
        fhandle = open(file, 'w')
        for elem in self.resultHeader:
            outputStr=str(elem)+"\t"
            fhandle.write(outputStr)
        fhandle.write("\n")
        for sample in self.resultMatrix:
            for elem in sample:
                outputStr=str(elem)+"\t"
                fhandle.write(outputStr)
            fhandle.write("\n")
        fhandle.close()
        
    def parse_folder(self, strategy, folder, comp_matrix=None, *args, **kwargs):
        if 'ag_verbose' in kwargs:
            agconf.ag_verbose = kwargs['ag_verbose']
        else:
            agconf.ag_verbose = True
        reportStr="Parsing plate: "+folder+" \n"
        sys.stderr.write(reportStr)
        fcs_in_folder = collectFiles(folder, lFilter=self.lFilter, lMask=self.lMask, lIgnoreTypes=self.lIgnoreTypes)
        samples_in_plate=[]
        for fcs in fcs_in_folder:
            if self.man_comp:
                comp_matrix=self.comp_matrix
            if self.compensation_exceptions is not None:
                    comp_matrix=self.check_compensation_exception(fcs)
            sample = loadFCS(fcs, return_type="AGSample", comp_matrix=comp_matrix, markers=["IgA", "CD27" ,"CD34" ,"CD19", "IgD" ,"CD45","CD38","CD24"])
            if sample is None:
                continue
            sample = self.fcs_apply_strategy(sample, strategy, *args, **kwargs)
            if self.resultHeader is None:
                self.initResultMatrix(sample)
            sample.fcsDF=[]
            samples_in_plate.append(sample)
        return samples_in_plate
    
    def fcs_apply_strategy(self, fcs, strategy, *args, **kwargs):
        #Check for strategy __Call__ functionality
        fcs = strategy(fcs, *args, **kwargs)
        return fcs
    
    
    def check_metadata_internal(self, filePath, fcsDF, lFlagged, metaDict):
        bOk=True
        lFlags=[]
        spill_matrix=metaDict['SPILL'].split(',')
        n = int(spill_matrix[0]) #number of colors
        colNames=fcsDF.columns[4:(n+4)] 
        
        #Check that the fcs has a supported fcs version
        try:
            fcs_vs = metaDict['__header__']['FCS format'].decode('UTF-8')
        except UnicodeError:
            reportStr="Unexpected encoding in metadata (not UTF-8), proceed with caution"
            bOk=False
            lFlags.append(reportStr)
        if not fcs_vs in ['FCS3.0','FCS2.0','FCS3.1']:
            reportStr="FCS file version ("+fcs_vs+") not guaranteed to work, procced with caution"
            bOk=False
            lFlags.append(reportStr)
            
        #Check that the first four fields in the fcs are forward and side scatters
        #Otherwise parsing will fail
        scatter_cols=fcsDF.columns[0:4]
        if not all([scatter in ['FSC-A', 'FSC-H', 'SSC-A', 'SSC-H'] for scatter in scatter_cols]):
            reportStr="First four columns in fcs are not forward and side scatters"
            bOk=False
            lFlags.append(reportStr)
            
        #If markers have been passed to the experiment object, check that they are
        #correctly specified for each sample
        if self.lMarkers is not None:
            if not set(colNames) == set(self.lMarkers):
                reportStr="Specified markers not in fcs"
                bOk=False
                lFlags.append(reportStr)
                
        #Check that compensation data is available (non-zero)
        comp_matrix = np.array(spill_matrix[n+1:]).reshape(n, n).astype(float)
        tmp_identity = np.identity(n)
        if np.array_equal(comp_matrix, tmp_identity):
            reportStr="No compensation data available"
            bOk=False
            lFlags.append(reportStr)
            
        if not bOk:
            lFlags.append(filePath)
            lFlagged.append(lFlags[::-1])  
        return bOk
    
    def check_metadata(self, *args, **kwargs):
        if len(self.fcsList) == 0:
            raise ValueError("This AGExperiment does not have any fcs files associated with it")
        bOk=True
        metadata_warnings=0
        reportStr="Checking metadata for all "+str(len(self.fcsList))+" fcs files in experiment:\n"
        sys.stderr.write(reportStr)
        lFlagged=[]
        progress_counter=0
        for fcs in self.fcsList:
            progress_counter+=1
            metadata,fcsDF = parse(fcs,output_format='DataFrame')
            if metadata is None:
                metadata_warnings+=1
                lFlagged.append([fcs,"Could not parse metadata"])
                continue
            bOk=self.check_metadata_internal(fcs,fcsDF,lFlagged,metadata)
            if not bOk:
                metadata_warnings+=1
            if progress_counter%10==0:
                progress=progress_counter/len(self.fcsList)
                update_progress(progress)
        update_progress(1.0)
        reportStr=str(metadata_warnings)+" files had metadata flags\n"
        sys.stderr.write(reportStr)   
        if len(lFlagged) > 0:
            for sample in lFlagged:
                reportStr=sample[0]+"\nFlags:\n"
                sys.stderr.write(reportStr)
                for i in np.arange(1,len(sample),1):
                    reportStr=sample[i]+"\n"
                    sys.stderr.write(reportStr)
        return lFlagged            
    
    def check_compensation_exception(self, fcs):
        for i in np.arange(0, len(self.compensation_exceptions),1):
            if fcs.lower() == self.compensation_exceptions[i][0].lower():
                reportStr="Sample ("+str(fcs)+") is in compensation exception list, collecting external compensation matrix\n"
                sys.stderr.write(reportStr)
                try:
                    metadata, fcsDF = loadFCS(self.compensation_exceptions[i][1], return_type="index", metadata=True,ignore_minCell_filter=True)
                except FileNotFoundError:
                    reportStr="WARNING, file for collecting external compensation matrix does not exist. Could not retrieve the external compensation matrix for this sample\n"
                    sys.stderr.write(reportStr)
                    return None
                comp_matrix=getCompensationMatrix(fcsDF, metadata)[1]
                if comp_matrix is not None:
                    reportStr="Succesfully collected external compensation matrix\n"
                    sys.stderr.write(reportStr)
                    return comp_matrix
                else:
                    reportStr="WARNING, in check_compensation_exception: external compensation sample "+self.compensation_exceptions[i][1]+" had a zero or none compensation matrix\n"
                    sys.stderr.write(reportStr)
                    self.flaggedSamples.append((fcs,"NO EXTERNAL COMP"))
        return None
    

    
    <|MERGE_RESOLUTION|>--- conflicted
+++ resolved
@@ -21,11 +21,6 @@
 import numpy as np
 import pandas as pd
 import sys, os, errno
-<<<<<<< HEAD
-
-=======
-import gc   #for manually calling garbage collection during large iterations - deprecated
->>>>>>> e6ff619a
 import datetime #For creating output folder names
 
 #These are for i/o operations used by the AGQC object to store downsampled images
